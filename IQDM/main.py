--- conflicted
+++ resolved
@@ -9,15 +9,9 @@
 from os.path import isdir, isfile, join, splitext
 from os import walk, listdir
 from datetime import datetime
-<<<<<<< HEAD
-from parsers.parser import ReportParser
-from utilities import DELIMITER, get_processed_files, is_file_name_found_in_processed_files
-from pdf_to_text import convert_pdf_to_txt
-=======
 from IQDM.parsers.parser import ReportParser
 from IQDM.utilities import DELIMITER
 from IQDM.pdf_to_text import convert_pdf_to_txt
->>>>>>> c7403706
 import argparse
 from pathvalidate import sanitize_filename
 
